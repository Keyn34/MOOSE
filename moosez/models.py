import os
import json
import zipfile
import requests
import shutil
from typing import Union, Tuple, List, Dict
from moosez import system
from moosez.constants import (KEY_FOLDER_NAME, KEY_URL, KEY_LIMIT_FOV, DEFAULT_SPACING, FILE_NAME_DATASET_JSON,
                              FILE_NAME_PLANS_JSON, ANSI_GREEN, ANSI_RESET)


MODEL_METADATA = {
    "clin_ct_lungs": {
        KEY_URL: "https://enhance-pet.s3.eu-central-1.amazonaws.com/moose/clin_ct_lungs_24062023.zip",
        KEY_FOLDER_NAME: "Dataset333_HMS3dlungs",
        KEY_LIMIT_FOV: None
    },
    "clin_ct_organs": {
        KEY_URL: "https://enhance-pet.s3.eu-central-1.amazonaws.com/moose/clin_ct_organs_05082024.zip",
        KEY_FOLDER_NAME: "Dataset123_Organs",
        KEY_LIMIT_FOV: None
    },
    "preclin_mr_all": {
        KEY_URL: "https://enhance-pet.s3.eu-central-1.amazonaws.com/moose/preclin_mr_all_05122023.zip",
        KEY_FOLDER_NAME: "Dataset234_minimoose",
        KEY_LIMIT_FOV: None
    },
    "clin_ct_body": {
        KEY_URL: "https://enhance-pet.s3.eu-central-1.amazonaws.com/moose/clin_ct_body_27112023.zip",
        KEY_FOLDER_NAME: "Dataset001_body",
        KEY_LIMIT_FOV: None
    },
    "clin_ct_ribs": {
        KEY_URL: "https://enhance-pet.s3.eu-central-1.amazonaws.com/moose/clin_ct_ribs_11082024.zip",
        KEY_FOLDER_NAME: "Dataset444_Ribs",
        KEY_LIMIT_FOV: None
    },
    "clin_ct_muscles": {
        KEY_URL: "https://enhance-pet.s3.eu-central-1.amazonaws.com/moose/clin_ct_muscles_09082024.zip",
        KEY_FOLDER_NAME: "Dataset555_Muscles",
        KEY_LIMIT_FOV: None
    },
    "clin_ct_peripheral_bones": {
        KEY_URL: "https://enhance-pet.s3.eu-central-1.amazonaws.com/moose/clin_ct_peripheral_bones_05082024.zip",
        KEY_FOLDER_NAME: "Dataset666_Peripheral-Bones",
        KEY_LIMIT_FOV: None
    },
    "clin_ct_vertebrae": {
        KEY_URL: "https://enhance-pet.s3.eu-central-1.amazonaws.com/moose/clin_ct_vertebrae_11082024.zip",
        KEY_FOLDER_NAME: "Dataset111_Vertebrae",
        KEY_LIMIT_FOV: None
    },
    "clin_ct_cardiac": {
        KEY_URL: "https://enhance-pet.s3.eu-central-1.amazonaws.com/moose/clin_ct_cardiac_09082024.zip",
        KEY_FOLDER_NAME: "Dataset888_Cardiac",
        KEY_LIMIT_FOV: None
    },
    "clin_ct_digestive": {
        KEY_URL: "https://enhance-pet.s3.eu-central-1.amazonaws.com/moose/clin_ct_digestive_06102024.zip",
        KEY_FOLDER_NAME: "Dataset999_Digestive",
        KEY_LIMIT_FOV: None
    },
    "preclin_ct_legs": {
        KEY_URL: "https://enhance-pet.s3.eu-central-1.amazonaws.com/moose/preclin_ct_legs_05122023.zip",
        KEY_FOLDER_NAME: "Dataset256_Preclin_leg_muscles",
        KEY_LIMIT_FOV: None
    },
    "clin_ct_all_bones_v1": {
        KEY_URL: "https://enhance-pet.s3.eu-central-1.amazonaws.com/moose/clin_ct_all_bones_25102023.zip",
        KEY_FOLDER_NAME: "Dataset600_Original_bones",
        KEY_LIMIT_FOV: None
    },
    "clin_ct_PUMA": {
        KEY_URL: "https://enhance-pet.s3.eu-central-1.amazonaws.com/moose/clin_ct_PUMA_1k_23052024.zip",
        KEY_FOLDER_NAME: "Dataset002_PUMA",
        KEY_LIMIT_FOV: None
    },
    "clin_pt_fdg_organs": {
        KEY_URL: "https://enhance-pet.s3.eu-central-1.amazonaws.com/lion/clin_pt_fdg_1282_03012025.zip",
        KEY_FOLDER_NAME: "Dataset789_Tumors",
        KEY_LIMIT_FOV: None
    },
    "clin_pt_fdg_brain_v1": {
        KEY_URL: "https://enhance-pet.s3.eu-central-1.amazonaws.com/moose/clin_fdg_pt_brain_v1_17112023.zip",
        KEY_FOLDER_NAME: "Dataset100_Brain_v1",
        KEY_LIMIT_FOV: {
            "model_to_crop_from": "clin_pt_fdg_organs",
            "inference_fov_intensities": [1, 1],
            "label_intensity_to_crop_from": 1,
            "largest_component_only": True
        }
    },
    "clin_ct_ALPACA": {
        KEY_URL: "https://enhance-pet.s3.eu-central-1.amazonaws.com/moose/clin_ct_ALPACA.zip",
        KEY_FOLDER_NAME: "Dataset080_Alpaca",
        KEY_LIMIT_FOV: None
    },
    "clin_ct_PUMA4": {
        KEY_URL: "https://enhance-pet.s3.eu-central-1.amazonaws.com/moose/clin_ct_PUMA4_06032024.zip",
        KEY_FOLDER_NAME: "Dataset003_PUMA4",
        KEY_LIMIT_FOV: None
    },
    "clin_ct_fast_organs": {
        KEY_URL: "https://enhance-pet.s3.eu-central-1.amazonaws.com/moose/clin_ct_organs_6_02092024.zip",
        KEY_FOLDER_NAME: "Dataset145_Fast_organs",
        KEY_LIMIT_FOV: None
    },
    "clin_ct_body_composition": {
        KEY_URL: "https://enhance-pet.s3.eu-central-1.amazonaws.com/moose/clin_ct_body_composition_05092024.zip",
        KEY_FOLDER_NAME: "Dataset778_Body_composition",
        KEY_LIMIT_FOV: {
            "model_to_crop_from": "clin_ct_fast_vertebrae",
            "inference_fov_intensities": [20, 24],
            "label_intensity_to_crop_from": 22,
            "largest_component_only": True
        }
    },
    "clin_ct_fast_vertebrae": {
        KEY_URL: "https://enhance-pet.s3.eu-central-1.amazonaws.com/moose/clin_ct_vertebrae3_10092024.zip",
        KEY_FOLDER_NAME: "Dataset112_FastVertebrae",
        KEY_LIMIT_FOV: None
        },
    "clin_ct_fast_cardiac": {
        KEY_URL: "https://enhance-pet.s3.eu-central-1.amazonaws.com/moose/clin_ct_cardiac3_10092024.zip",
        KEY_FOLDER_NAME: "Dataset890_FastCardiac",
        KEY_LIMIT_FOV: None
    },
    "clin_ct_fat_old": {
        KEY_URL: "https://enhance-pet.s3.eu-central-1.amazonaws.com/moose/clin_ct_fat_31082023.zip",
        KEY_FOLDER_NAME: "Dataset777_Fat",
        KEY_LIMIT_FOV: None
    },
    "clin_ct_dental": {
        KEY_URL: "https://model.s.mdforge.com/Dataset112_DentalSegmentator_v100_moose.zip",
        KEY_FOLDER_NAME: "Dataset112_DentalSegmentator_v100",
        KEY_LIMIT_FOV: None
    }
}

AVAILABLE_MODELS = MODEL_METADATA.keys()


class Model:
    def __init__(self, model_identifier: str, output_manager: system.OutputManager, base_directory: str = system.MODELS_DIRECTORY_PATH):
        self.model_identifier = model_identifier
        self.folder_name = MODEL_METADATA[self.model_identifier][KEY_FOLDER_NAME]
        self.url = MODEL_METADATA[self.model_identifier][KEY_URL]
        self.limit_fov = MODEL_METADATA[self.model_identifier][KEY_LIMIT_FOV]
        self.base_directory = base_directory
        self.directory = os.path.join(self.base_directory, self.folder_name)

        self.__download(output_manager)
        self.configuration_folders = self.__get_configuration_folders(output_manager)
        self.configuration_directory = os.path.join(self.directory, self.configuration_folders[0])
        self.trainer, self.planner, self.resolution_configuration = self.__get_model_configuration()

        self.dataset, self.plans = self.__get_model_data()
        self.voxel_spacing_numpy = tuple(self.plans.get('configurations').get(self.resolution_configuration).get('spacing', DEFAULT_SPACING))
        self.voxel_spacing_SimpleITK = tuple(reversed(self.voxel_spacing_numpy))
        self.imaging_type, self.modality, self.region = self.__get_model_identifier_segments()
        self.multilabel_prefix = f"{self.imaging_type}_{self.modality}_{self.region}_"

        self.organ_indices = self.__get_organ_indices()
        self.nr_training_data = self.__get_number_training_data()

    def get_expectation(self):
        if self.modality == 'FDG-PET-CT':
            expected_modalities = ['FDG-PET', 'CT']
        else:
            expected_modalities = [self.modality]
        expected_prefixes = [m.replace('-', '_') + "_" for m in expected_modalities]

        return expected_modalities, expected_prefixes

    def __get_configuration_folders(self, output_manager: system.OutputManager) -> List[str]:
        items = os.listdir(self.directory)
        folders = [item for item in items if not item.startswith(".") and item.count("__") == 2 and os.path.isdir(os.path.join(self.directory, item))]

        if len(folders) > 1:
            output_manager.console_update("Information: more than one configuration folder found. Utilizing information of the first one encountered.")

        if not folders:
            raise ValueError(f"No valid configuration folders found in {self.directory}")

        return folders

    def __get_model_configuration(self) -> Tuple[str, str, str]:
        model_configuration_folder = os.path.basename(self.configuration_directory)
        trainer, planner, resolution_configuration = model_configuration_folder.split("__")
        return trainer, planner, resolution_configuration

    def __get_model_identifier_segments(self) -> Tuple[str, str, str]:
        segments = self.model_identifier.split('_')

        imaging_type = segments[0]
        modality = segments[1].upper()
        if segments[1] == 'pt':
            region = '_'.join(segments[3:])
        else:
            region = '_'.join(segments[2:])

        return imaging_type, modality, region

    def __get_model_data(self) -> Tuple[Dict, Dict]:
        dataset_json_path = os.path.join(self.configuration_directory, FILE_NAME_DATASET_JSON)
        plans_json_path = os.path.join(self.configuration_directory, FILE_NAME_PLANS_JSON)
        try:
            with open(dataset_json_path) as f:
                dataset = json.load(f)

            with open(plans_json_path) as f:
                plans = json.load(f)
        except (FileNotFoundError, json.JSONDecodeError) as e:
            raise ValueError(f"Failed to load model data from {dataset_json_path} or {plans_json_path}: {e}")

        return dataset, plans

    def __download(self, output_manager: system.OutputManager):
        # If folder already exists, check if we should remove it
        if os.path.exists(self.directory):
            # Attempt to load the previously saved URL from version file
            version_file_path = os.path.join(self.directory, "model_version.json")
            old_url = None

            if os.path.exists(version_file_path):
                try:
                    with open(version_file_path, 'r') as vf:
                        version_data = json.load(vf)
                        old_url = version_data.get("url")
                except Exception:
                    pass  # If JSON is corrupted, we'll just treat it as mismatch

            # If the existing folder's URL doesn't match the new URL, remove folder
            if old_url != self.url:
                output_manager.console_update(f" Model version mismatch detected for '{self.model_identifier}'. Removing outdated model and downloading the latest model...")
                shutil.rmtree(self.directory, ignore_errors=True)
            else:
                # If the URL matches, we skip re-downloading
                output_manager.log_update(f"    - A local instance of {self.model_identifier} has been detected.")
                output_manager.console_update(f"{ANSI_GREEN} A local instance of {self.model_identifier} has been detected. {ANSI_RESET}")
                return

        # If folder doesn't exist or has been removed, proceed to download
        if not os.path.exists(self.base_directory):
            os.makedirs(self.base_directory)

        if not self.url:
            raise ValueError(f" No URL specified for model '{self.model_identifier}'.")

        output_manager.log_update(f"    - Downloading {self.model_identifier}")
<<<<<<< HEAD
        if not os.path.exists(self.base_directory):
            os.makedirs(self.base_directory)

=======
>>>>>>> fb58836a
        download_file_name = os.path.basename(self.url)
        download_file_path = os.path.join(self.base_directory, download_file_name)

        response = requests.get(self.url, stream=True)
        if response.status_code != 200:
            output_manager.log_update(f"    X Failed to download model from {self.url}")
            raise Exception(f" Failed to download model from {self.url}")

        total_size = int(response.headers.get("Content-Length", 0))
        chunk_size = 1024 * 10

        progress = output_manager.create_file_progress_bar()
        with progress:
            task = progress.add_task(f"[white] Downloading {self.model_identifier}...", total=total_size)
            with open(download_file_path, "wb") as f:
                for chunk in response.iter_content(chunk_size=chunk_size):
                    if chunk:
                        f.write(chunk)
                        progress.update(task, advance=chunk_size)

        output_manager.log_update(f"    - {self.model_identifier} ({self.folder_name}) downloaded.")

        # Extract
        progress = output_manager.create_file_progress_bar()
        with progress:
            with zipfile.ZipFile(download_file_path, 'r') as zip_ref:
                total_size = sum(file.file_size for file in zip_ref.infolist())
                task = progress.add_task(f"[white] Extracting {self.model_identifier}...", total=total_size)
                for file in zip_ref.infolist():
                    zip_ref.extract(file, self.base_directory)
                    progress.update(task, advance=file.file_size)

        output_manager.log_update(f"    - {self.model_identifier} extracted.")
        os.remove(download_file_path)

        # Save a small version file with the URL
        os.makedirs(self.directory, exist_ok=True)
        version_file_path = os.path.join(self.directory, "model_version.json")
        with open(version_file_path, 'w') as vf:
            json.dump({"url": self.url}, vf)

        output_manager.log_update(f"    - {self.model_identifier} - setup complete.")
        output_manager.console_update(f"{ANSI_GREEN} {self.model_identifier} - setup complete. {ANSI_RESET}")

    def __get_organ_indices(self) -> Dict[int, str]:
        labels = self.dataset.get('labels', {})
        return {int(value): key for key, value in labels.items() if value != "0"}

    def organ_indices_to_json(self, directory_path: str):
        file_path = os.path.join(directory_path, f"{self.multilabel_prefix}organ_indices.json")
        with open(file_path, "w") as organ_indices_json_file:
            json.dump({"organ_indices": self.__get_organ_indices()}, organ_indices_json_file, indent=4)

    def __get_number_training_data(self) -> str:
        nr_training_data = str(self.dataset.get('numTraining', "Not Available"))
        return nr_training_data

    def __str__(self):
        return self.model_identifier

    def __repr__(self):
        result = [
            f"Model Object of {self.model_identifier}",
            f" Folder Name: {self.folder_name}",
            f" URL: {self.url}",
            f" Directory: {self.directory}",
            f" Configuration Directory: {self.configuration_directory}",
            f" Trainer: {self.trainer}",
            f" Planner: {self.planner}",
            f" Resolution Configuration: {self.resolution_configuration}",
            f" Voxel Spacing: {self.voxel_spacing_SimpleITK} (SimpleITK) | {self.voxel_spacing_numpy} (numpy)",
            f" Imaging Type: {self.imaging_type}",
            f" Modality: {self.modality}",
            f" Region: {self.region}",
            f" Multilabel Prefix: {self.multilabel_prefix}",
            f" Organ Indices:",
        ]
        for index, organ in self.organ_indices.items():
            result.append(f"   {index}: {organ}")

        if isinstance(self.limit_fov, dict):
            result.append(f" Limit FOV:")
            for key, value in self.limit_fov.items():
                result.append(f"   {key}: {value}")
        else:
            result.append(f" Limit FOV: {self.limit_fov}")

        return "\n".join(result)

    @staticmethod
    def model_identifier_valid(model_identifier: str, output_manager: system.OutputManager) -> bool:
        if model_identifier not in MODEL_METADATA:
            output_manager.console_update("No valid model selected.")
            return False

        model_information = MODEL_METADATA[model_identifier]
        if KEY_URL not in model_information or KEY_FOLDER_NAME not in model_information or KEY_LIMIT_FOV not in model_information:
            output_manager.console_update("One or more of the required keys url, folder_name, limit_fov are missing.")
            return False

        if model_information[KEY_URL] == "" or model_information[KEY_FOLDER_NAME] == "" or (model_information[KEY_LIMIT_FOV] is not None and not isinstance(model_information[KEY_LIMIT_FOV], dict)):
            output_manager.console_update("One or more of the required keys url, folder_name, limit_fov are not defined correctly.")
            return False

        return True


class ModelWorkflow:
    def __init__(self, model_identifier: str, output_manager: system.OutputManager):
        self.workflow: List[Model] = []
        self.__construct_workflow(model_identifier, output_manager)
        if self.workflow:
            self.initial_desired_spacing = self.workflow[0].voxel_spacing_SimpleITK
            self.target_model = self.workflow[-1]

    def __construct_workflow(self, model_identifier: str, output_manager: system.OutputManager):
        model = Model(model_identifier, output_manager)
        if model.limit_fov and isinstance(model.limit_fov, dict) and 'model_to_crop_from' in model.limit_fov:
            self.__construct_workflow(model.limit_fov["model_to_crop_from"], output_manager)
        self.workflow.append(model)

    def contains_modality(self, modality: str) -> bool:
        for model in self.workflow:
            if model.modality == modality:
                return True
        return False

    def __len__(self) -> len:
        return len(self.workflow)

    def __getitem__(self, index) -> Model:
        return self.workflow[index]

    def __iter__(self):
        return iter(self.workflow)

    def __str__(self) -> str:
        return " -> ".join([model.model_identifier for model in self.workflow])


def construct_model_routine(model_identifiers: Union[str, List[str]], output_manager: system.OutputManager) -> Dict[Tuple[float, float, float], List[ModelWorkflow]]:
    if isinstance(model_identifiers, str):
        model_identifiers = [model_identifiers]

    model_routine: Dict = {}
    output_manager.log_update(' SETTING UP MODEL WORKFLOWS:')
    for model_identifier in model_identifiers:
        output_manager.log_update(' - Model name: ' + model_identifier)
        model_workflow = ModelWorkflow(model_identifier, output_manager)

        if model_workflow.initial_desired_spacing in model_routine:
            model_routine[model_workflow.initial_desired_spacing].append(model_workflow)
        else:
            model_routine[model_workflow.initial_desired_spacing] = [model_workflow]

    return model_routine<|MERGE_RESOLUTION|>--- conflicted
+++ resolved
@@ -248,12 +248,6 @@
             raise ValueError(f" No URL specified for model '{self.model_identifier}'.")
 
         output_manager.log_update(f"    - Downloading {self.model_identifier}")
-<<<<<<< HEAD
-        if not os.path.exists(self.base_directory):
-            os.makedirs(self.base_directory)
-
-=======
->>>>>>> fb58836a
         download_file_name = os.path.basename(self.url)
         download_file_path = os.path.join(self.base_directory, download_file_name)
 
